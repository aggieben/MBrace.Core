﻿namespace MBrace.Streams
#nowarn "0443"
#nowarn "0444"

open System
open System.Threading
open System.Collections.Concurrent
open System.Collections.Generic
open System.Linq
open MBrace
open MBrace.Continuation
open MBrace.Workflows
open Nessos.Streams
open Nessos.Streams.Internals


/// Collects elements into a mutable result container.
type Collector<'T, 'R> = 
    /// The number of concurrently executing tasks
    abstract DegreeOfParallelism : int option
    /// Gets an iterator over the elements.
    abstract Iterator : unit -> ParIterator<'T>
    /// The result of the collector.
    abstract Result : 'R

/// Represents a distributed Stream of values.
type CloudStream<'T> = 
    /// The number of concurrently executing tasks
    abstract DegreeOfParallelism : int option
    /// Applies the given collector to the CloudStream.
    abstract Apply<'S, 'R> : Cloud<Collector<'T, 'S>> -> ('S -> Cloud<'R>) -> ('R -> 'R -> 'R) -> Cloud<'R>

[<RequireQualifiedAccess; CompilationRepresentation(CompilationRepresentationFlags.ModuleSuffix)>]
/// Provides basic operations on CloudStreams.
module CloudStream =
    open MBrace.Store

    //#region Helpers

    /// Maximum combined stream length used in ofCloudFiles.
    let private maxCloudFileCombinedLength = 1024L * 1024L * 1024L
    /// Maximum CloudVector partition size used in CloudVector.New.
    let private maxCloudVectorPartitionSize = 1024L * 1024L * 1024L

    /// If local context then returns number of cores instead of throwing exception
    /// else returns number of workers.
    let inline private getWorkerCount() = cloud {
        let! ctx = Cloud.GetSchedulingContext()
        match ctx with
        | Sequential  -> return failwith "Invalid CloudStream context : %A" ctx
        | ThreadParallel -> return 1
        | Distributed -> return! Cloud.GetWorkerCount()
    }

    /// Flat map/reduce with sequential execution on leafs.
    let inline private parallelInChunks (npar : int) (workflows : Cloud<'T> []) = cloud {
        let! partials = 
            workflows 
            |> Partitions.ofArray npar
            |> Array.map (fun wfs -> wfs |> Cloud.Parallel |> Cloud.ToSequential)
            |> Cloud.Parallel
        return Array.concat partials
    }

    /// Converts MBrace.Streams.Collector to Nessos.Streams.Collector
    let inline private toParStreamCollector (collector : Collector<'T, 'S>) =
        { new Nessos.Streams.Collector<'T, 'S> with
            member self.DegreeOfParallelism = match collector.DegreeOfParallelism with Some n -> n | None -> Environment.ProcessorCount
            member self.Iterator() = collector.Iterator()
            member self.Result = collector.Result  }

    //#endregion

    //#region Driver functions

    /// <summary>Wraps array as a CloudStream.</summary>
    /// <param name="source">The input array.</param>
    /// <returns>The result CloudStream.</returns>
    let ofArray (source : 'T []) : CloudStream<'T> =
        { new CloudStream<'T> with
            member self.DegreeOfParallelism = None
            member self.Apply<'S, 'R> (collectorf : Cloud<Collector<'T, 'S>>) (projection : 'S -> Cloud<'R>) (combiner : 'R -> 'R -> 'R) =
                cloud {
                    let! collector = collectorf 
                    let! workerCount = 
                        match collector.DegreeOfParallelism with
                        | Some n -> cloud { return n }
                        | _ -> getWorkerCount() 

                    let createTask array (collector : Cloud<Collector<'T, 'S>>) = 
                        cloud {
                            let! collector = collector
                            let parStream = ParStream.ofArray array 
                            let collectorResult = parStream.Apply (toParStreamCollector collector)
                            return! projection collectorResult
                        }
                    if not (source.Length = 0) then 
                        let partitions = Partitions.ofLongRange workerCount (int64 source.Length)
                        let! results = 
                            partitions 
                            |> Array.map (fun (s, e) -> createTask [| for i in s..(e - 1L) do yield source.[int i] |] collectorf) 
                            |> Cloud.Parallel
                        return Array.reduce combiner results
                    else
                        return! projection collector.Result
                } }

    /// <summary>
    /// Constructs a CloudStream from a collection of CloudFiles using the given reader.
    /// </summary>
    /// <param name="reader">A function to transform the contents of a CloudFile to an object.</param>
    /// <param name="sources">The collection of CloudFiles.</param>
    let ofCloudFiles (reader : System.IO.Stream -> Async<'T>) (sources : seq<CloudFile>) : CloudStream<'T> =
        { new CloudStream<'T> with
            member self.DegreeOfParallelism = None
            member self.Apply<'S, 'R> (collectorf : Cloud<Collector<'T, 'S>>) (projection : 'S -> Cloud<'R>) (combiner : 'R -> 'R -> 'R) =
                cloud { 
                    if Seq.isEmpty sources then 
                        let! collector = collectorf
                        return! projection collector.Result
                    else
                        let! collector = collectorf
                        let! workerCount = 
                            match collector.DegreeOfParallelism with
                            | Some n -> cloud { return n }
                            | _ -> getWorkerCount() 

                        let createTask (files : CloudFile []) (collectorf : Cloud<Collector<'T, 'S>>) : Cloud<'R> = 
                            cloud {
                                let rec partitionByLength (files : CloudFile []) index (currLength : int64) (currAcc : CloudFile list) (acc : CloudFile list list)=
                                    cloud {
                                        if index >= files.Length then return (currAcc :: acc) |> List.filter (not << List.isEmpty)
                                        else
                                            let! length = CloudFile.GetSize(files.[index])
                                            if length >= maxCloudFileCombinedLength then
                                                return! partitionByLength files (index + 1) length [files.[index]] (currAcc :: acc)
                                            elif length + currLength >= maxCloudFileCombinedLength then
                                                return! partitionByLength files index 0L [] (currAcc :: acc)
                                            else
                                                return! partitionByLength files (index + 1) (currLength + length) (files.[index] :: currAcc) acc
                                    }
                                let! partitions = partitionByLength files 0 0L [] []

                                let result = new ResizeArray<'R>(partitions.Length)
                                let! resources = Cloud.GetResourceRegistry()
                                let! ct = Cloud.CancellationToken
                                for fs in partitions do
                                    let! collector = collectorf
                                    let parStream = 
                                        fs
                                        |> ParStream.ofSeq 
                                        |> ParStream.map (fun file -> CloudFile.Read(file, reader, leaveOpen = true))
                                        // should not IO be performed asynchronously?
                                        |> ParStream.map (fun wf -> Cloud.RunSynchronously(wf, resources, ct))
                                    let collectorResult = parStream.Apply (toParStreamCollector collector)
                                    let! partial = projection collectorResult
                                    result.Add(partial)
                                if result.Count = 0 then
                                    let! collector = collectorf
                                    return! projection collector.Result
                                else
                                    return Array.reduce combiner (result.ToArray())
                            }

                        let partitions = sources |> Seq.toArray |> Partitions.ofArray workerCount
                        let! results = partitions |> Array.map (fun cfiles -> createTask cfiles collectorf) |> Cloud.Parallel
                        return Array.reduce combiner results
                } }

    /// <summary>
    /// Constructs a CloudStream from a CloudVector.
    /// </summary>
    /// <param name="source">The input CloudVector.</param>
    let ofCloudVector (source : CloudVector<'T>) : CloudStream<'T> =
        { new CloudStream<'T> with
            member self.DegreeOfParallelism = None
            member self.Apply<'S, 'R> (collectorf : Cloud<Collector<'T, 'S>>) (projection : 'S -> Cloud<'R>) (combiner : 'R -> 'R -> 'R) =
                cloud {
                    let! collector = collectorf
                    let! workerCount = 
                        match collector.DegreeOfParallelism with
                        | Some n -> cloud { return n }
                        | _ -> getWorkerCount() 
<<<<<<< HEAD
           
                    let createTask (partitions : CloudSequence<'T> []) useCache (collector : Cloud<Collector<'T, 'S>>)  = 
=======
                    
                    let createTask (partitionId : int) (collector : Cloud<Collector<'T, 'S>>) = 
>>>>>>> 55be61fa
                        cloud {
                            let results = Array.zeroCreate partitions.Length
                            let i = ref 0
                            for partition in partitions do
                                let! collector = collector
                                if useCache then
                                    do! partition.Cache() |> Cloud.Ignore
                                let! array = partition.ToArray()
                                let parStream = ParStream.ofArray array 
                                let collectorResult = parStream.Apply (toParStreamCollector collector)
                                let! partial = projection collectorResult
                                results.[i.Value] <- partial
                                incr i
                            return results
                        }
                        
                    if source.Count = 0L then
                        let! collector = collectorf
                        return! projection collector.Result;
                    else
                        let! cacheMap = source.CacheMap.Value
                        match cacheMap with
                        | None ->
                            let! results = source.Partitions
                                           |> Partitions.ofArray workerCount
                                           |> Seq.map (fun ps -> createTask ps false collectorf)
                                           |> Cloud.Parallel
                            return results |> Seq.concat
                                           |> Seq.reduce combiner
                        | Some cacheMap ->
                            // Compare IWorkerRefs contained in cacheMap with current workers.
                            // If sets are not equal re-assign cacheMap.
                            let! currentWorkers = Cloud.GetAvailableWorkers()
                                                  |> Cloud.map Set.ofArray
                            let cacheMapWorkers = cacheMap.Keys |> Set.ofSeq
                            
                            let! cacheMap = Cloud.map Option.get <| cloud { 
                                if cacheMapWorkers <> currentWorkers then
                                    return! CloudVector.Cache(source, currentWorkers)
                                else 
                                    return Some cacheMap
                            } 
                            
                            let pairs =
                                cacheMap 
                                |> Seq.map (function KeyValue(k,vs) -> k, vs |> Seq.cast<CloudSequence<'T>> |> Seq.toArray)

                            let! results = 
                                pairs
                                |> Seq.map (fun (wr,ps) -> createTask ps true collectorf, wr)
                                |> Cloud.Parallel

                            return results |> Seq.concat
                                           |> Seq.reduce combiner
                } }


    /// <summary>
    /// Returns a cached version of the given CloudArray.
    /// </summary>
    /// <param name="source">The input CloudArray.</param>
    let cache (source : CloudVector<'T>) : Cloud<unit> = 
        cloud {
            return! CloudVector.Cache(source)
        }

    //#endregion

    //#region Intermediate functions

    /// <summary>Transforms each element of the input CloudStream.</summary>
    /// <param name="f">A function to transform items from the input CloudStream.</param>
    /// <param name="stream">The input CloudStream.</param>
    /// <returns>The result CloudStream.</returns>
    let inline map (f : 'T -> 'R) (stream : CloudStream<'T>) : CloudStream<'R> =
        { new CloudStream<'R> with
            member self.DegreeOfParallelism = stream.DegreeOfParallelism
            member self.Apply<'S, 'Result> (collectorf : Cloud<Collector<'R, 'S>>) (projection : 'S -> Cloud<'Result>) combiner =
                let collectorf' = cloud {
                    let! collector = collectorf
                    return 
                      { new Collector<'T, 'S> with
                        member self.DegreeOfParallelism = collector.DegreeOfParallelism
                        member self.Iterator() = 
                            let { Func = iter } as iterator = collector.Iterator()
                            {   Index = iterator.Index; 
                                Func = (fun value -> iter (f value));
                                Cts = iterator.Cts }
                        member self.Result = collector.Result  }
                }
                stream.Apply collectorf' projection combiner }

    /// <summary>Transforms each element of the input CloudStream to a new stream and flattens its elements.</summary>
    /// <param name="f">A function to transform items from the input CloudStream.</param>
    /// <param name="stream">The input CloudStream.</param>
    /// <returns>The result CloudStream.</returns>
    let inline flatMap (f : 'T -> Stream<'R>) (stream : CloudStream<'T>) : CloudStream<'R> =
        { new CloudStream<'R> with
            member self.DegreeOfParallelism = stream.DegreeOfParallelism
            member self.Apply<'S, 'Result> (collectorf : Cloud<Collector<'R, 'S>>) (projection : 'S -> Cloud<'Result>) combiner =
                let collectorf' = cloud {
                    let! collector = collectorf
                    return 
                      { new Collector<'T, 'S> with
                        member self.DegreeOfParallelism = collector.DegreeOfParallelism
                        member self.Iterator() = 
                            let { Func = iter } as iterator = collector.Iterator()
                            {   Index = iterator.Index; 
                                Func = 
                                    (fun value -> 
                                        let (Stream streamf) = f value
                                        let cts = CancellationTokenSource.CreateLinkedTokenSource(iterator.Cts.Token)
                                        let { Bulk = bulk; Iterator = _ } = streamf { Complete = (fun () -> ()); Cont = iter; Cts = cts } in bulk ());
                                Cts = iterator.Cts }
                        member self.Result = collector.Result  }
                }
                stream.Apply collectorf' projection combiner }

    /// <summary>Transforms each element of the input CloudStream to a new stream and flattens its elements.</summary>
    /// <param name="f">A function to transform items from the input CloudStream.</param>
    /// <param name="stream">The input CloudStream.</param>
    /// <returns>The result CloudStream.</returns>
    let inline collect (f : 'T -> Stream<'R>) (stream : CloudStream<'T>) : CloudStream<'R> =
        flatMap f stream

    /// <summary>Filters the elements of the input CloudStream.</summary>
    /// <param name="predicate">A function to test each source element for a condition.</param>
    /// <param name="stream">The input CloudStream.</param>
    /// <returns>The result CloudStream.</returns>
    let inline filter (predicate : 'T -> bool) (stream : CloudStream<'T>) : CloudStream<'T> =
        { new CloudStream<'T> with
            member self.DegreeOfParallelism = stream.DegreeOfParallelism
            member self.Apply<'S, 'R> (collectorf : Cloud<Collector<'T, 'S>>) (projection : 'S -> Cloud<'R>) combiner =
                let collectorf' = cloud {
                    let! collector = collectorf
                    return { new Collector<'T, 'S> with
                        member self.DegreeOfParallelism = collector.DegreeOfParallelism
                        member self.Iterator() = 
                            let { Func = iter } as iterator = collector.Iterator()
                            {   Index = iterator.Index; 
                                Func = (fun value -> if predicate value then iter value else ());
                                Cts = iterator.Cts }
                        member self.Result = collector.Result }
                }
                stream.Apply collectorf' projection combiner }


    /// <summary>Returns a cloud stream with a new degree of parallelism.</summary>
    /// <param name="degreeOfParallelism">The degree of parallelism.</param>
    /// <param name="stream">The input cloud stream.</param>
    /// <returns>The result cloud stream.</returns>
    let inline withDegreeOfParallelism (degreeOfParallelism : int) (stream : CloudStream<'T>) : CloudStream<'T> = 
        if degreeOfParallelism < 1 then
            raise <| new ArgumentOutOfRangeException("degreeOfParallelism")
        else
            { new CloudStream<'T> with
                    member self.DegreeOfParallelism = Some degreeOfParallelism
                    member self.Apply<'S, 'R> (collectorf : Cloud<Collector<'T, 'S>>) (projection : 'S -> Cloud<'R>) combiner =
                        stream.Apply collectorf projection combiner }

    // terminal functions

    /// <summary>Applies a function to each element of the CloudStream, threading an accumulator argument through the computation. If the input function is f and the elements are i0...iN, then this function computes f (... (f s i0)...) iN.</summary>
    /// <param name="folder">A function that updates the state with each element from the CloudStream.</param>
    /// <param name="combiner">A function that combines partial states into a new state.</param>
    /// <param name="state">A function that produces the initial state.</param>
    /// <param name="stream">The input CloudStream.</param>
    /// <returns>The final result.</returns>
    let inline fold (folder : 'State -> 'T -> 'State) (combiner : 'State -> 'State -> 'State) 
                    (state : unit -> 'State) (stream : CloudStream<'T>) : Cloud<'State> =
        let collectorf = cloud {  
            let results = new List<'State ref>()
            return
              { new Collector<'T, 'State> with
                member self.DegreeOfParallelism = stream.DegreeOfParallelism 
                member self.Iterator() = 
                    let accRef = ref <| state ()
                    results.Add(accRef)
                    {   Index = ref -1;
                        Func = (fun value -> accRef := folder !accRef value);
                        Cts = new CancellationTokenSource() }
                member self.Result = 
                    let mutable acc = state ()
                    for result in results do
                            acc <- combiner acc !result 
                    acc }
        }
        stream.Apply collectorf (fun x -> cloud { return x }) combiner

    /// <summary>Applies a key-generating function to each element of a CloudStream and return a CloudStream yielding unique keys and the result of the threading an accumulator.</summary>
    /// <param name="projection">A function to transform items from the input CloudStream to keys.</param>
    /// <param name="folder">A function that updates the state with each element from the CloudStream.</param>
    /// <param name="combiner">A function that combines partial states into a new state.</param>
    /// <param name="state">A function that produces the initial state.</param>
    /// <param name="stream">The input CloudStream.</param>
    /// <returns>The final result.</returns>
    let inline foldBy (projection : 'T -> 'Key) 
                      (folder : 'State -> 'T -> 'State) 
                      (combiner : 'State -> 'State -> 'State) 
                      (state : unit -> 'State) (stream : CloudStream<'T>) : CloudStream<'Key * 'State> = 
        let collectorf (totalWorkers : int) = cloud {
            let dict = new ConcurrentDictionary<'Key, 'State ref>()
            return
              { new Collector<'T,  seq<int * seq<'Key * 'State>>> with
                member self.DegreeOfParallelism = stream.DegreeOfParallelism 
                member self.Iterator() = 
                    {   Index = ref -1; 
                        Func =
                            (fun value -> 
                                    let mutable grouping = Unchecked.defaultof<_>
                                    let key = projection value
                                    if dict.TryGetValue(key, &grouping) then
                                        let acc = grouping
                                        lock grouping (fun () -> acc := folder !acc value) 
                                    else
                                        grouping <- ref <| state ()
                                        if not <| dict.TryAdd(key, grouping) then
                                            dict.TryGetValue(key, &grouping) |> ignore
                                        let acc = grouping
                                        lock grouping (fun () -> acc := folder !acc value) 
                                    ());
                        Cts = new CancellationTokenSource() }
                member self.Result = 
                    let partitions = dict 
                                     |> Seq.groupBy (fun keyValue -> Math.Abs(keyValue.Key.GetHashCode()) % totalWorkers)
                                     |> Seq.map (fun (key, keyValues) -> (key, keyValues |> Seq.map (fun keyValue -> (keyValue.Key, !keyValue.Value))))
                    partitions }
        }
        // Phase 1
        let shuffling = 
            cloud {
                let combiner' (left : VectorCollector<_>) (right : VectorCollector<_>) = 
                    left.Merge(right)
                let! totalWorkers = match stream.DegreeOfParallelism with Some n -> cloud { return n } | None -> getWorkerCount()
                let! keyValueArray = stream.Apply (collectorf totalWorkers) 
                                                  (fun keyValues -> cloud {
                                                        let dict = new Dictionary<int, VectorCollector<'Key * 'State>>() 
                                                        for (key, value) in keyValues do
                                                            let! values = VectorCollector.New(value, maxCloudVectorPartitionSize)
                                                            dict.[key] <- values
                                                        let values = dict |> Seq.map (fun keyValue -> (keyValue.Key, keyValue.Value))
                                                        return! VectorCollector.New(values, maxCloudVectorPartitionSize) }) combiner'
                
                let! kva = keyValueArray.ToEnumerable()
                let dict = 
                    let dict = new Dictionary<int, VectorCollector<'Key * 'State>>()
                    for (key, value) in kva do
                        let mutable grouping = Unchecked.defaultof<_>
                        if dict.TryGetValue(key, &grouping) then
                            dict.[key] <- grouping.Merge(value)
                        else
                             dict.[key] <- value
                    dict
                let keyValues = dict |> Seq.map (fun keyValue -> (keyValue.Key, keyValue.Value)) |> Seq.toArray 
                return keyValues
            }
        let reducerf = cloud {
            let dict = new ConcurrentDictionary<'Key, 'State ref>()
            let! resources = Cloud.GetResourceRegistry()
<<<<<<< HEAD
            return { new Collector<int * VectorCollector<'Key * 'State>,  seq<'Key * 'State>> with
=======
            let! ct = Cloud.CancellationToken
            return { new Collector<int * CloudArray<'Key * 'State>,  seq<'Key * 'State>> with
>>>>>>> 55be61fa
                member self.DegreeOfParallelism = stream.DegreeOfParallelism 
                member self.Iterator() = 
                    {   Index = ref -1; 
                        Func =
                            (fun (_, keyValues) ->
                                let keyValues = Cloud.RunSynchronously(keyValues.ToEnumerable(), resources, ct)
                                   
                                for (key, value) in keyValues do 
                                    let mutable grouping = Unchecked.defaultof<_>
                                    if dict.TryGetValue(key, &grouping) then
                                        let acc = grouping
                                        lock grouping (fun () -> acc := combiner !acc value) 
                                    else
                                        grouping <- ref <| state ()
                                        if not <| dict.TryAdd(key, grouping) then
                                            dict.TryGetValue(key, &grouping) |> ignore
                                        let acc = grouping
                                        lock grouping (fun () -> acc := combiner !acc value) 
                                ());
                        Cts = new CancellationTokenSource() }
                member self.Result =
                    dict
                    |> Seq.map (fun keyValue -> (keyValue.Key, !keyValue.Value)) }
        }
        // Phase 2
        let reducer (stream : CloudStream<int * VectorCollector<'Key * 'State>>) : Cloud<VectorCollector<'Key * 'State>> = 
            cloud {
                let combiner' (left : VectorCollector<_>) (right : VectorCollector<_>) = 
                    left.Merge(right)

                let! keyValueArray = stream.Apply reducerf (fun keyValues -> VectorCollector.New(keyValues, maxCloudVectorPartitionSize)) combiner'
                return keyValueArray
            }
        { new CloudStream<'Key * 'State> with
            member self.DegreeOfParallelism = stream.DegreeOfParallelism
            member self.Apply<'S, 'R> (collectorf : Cloud<Collector<'Key * 'State, 'S>>) (projection : 'S -> Cloud<'R>) combiner =
                cloud {
                    let! result = shuffling
                    let! result' = reducer (ofArray result)
                    let! vector = result'.ToCloudVector()
                    return! (ofCloudVector vector).Apply collectorf projection combiner
                }  }


    /// <summary>
    /// Applies a key-generating function to each element of a CloudStream and return a CloudStream yielding unique keys and their number of occurrences in the original sequence.
    /// </summary>
    /// <param name="projection">A function that maps items from the input CloudStream to keys.</param>
    /// <param name="stream">The input CloudStream.</param>
    let inline countBy (projection : 'T -> 'Key) (stream : CloudStream<'T>) : CloudStream<'Key * int64> =
        foldBy projection (fun state _ -> state + 1L) (+) (fun () -> 0L) stream

    /// <summary>Returns the sum of the elements.</summary>
    /// <param name="stream">The input CloudStream.</param>
    /// <returns>The sum of the elements.</returns>
    let inline sum (stream : CloudStream< ^T >) : Cloud< ^T > 
            when ^T : (static member ( + ) : ^T * ^T -> ^T) 
            and  ^T : (static member Zero : ^T) = 
        fold (+) (+) (fun () -> LanguagePrimitives.GenericZero) stream

    /// <summary>Returns the total number of elements of the CloudStream.</summary>
    /// <param name="stream">The input CloudStream.</param>
    /// <returns>The total number of elements.</returns>
    let inline length (stream : CloudStream<'T>) : Cloud<int64> =
        fold (fun acc _  -> 1L + acc) (+) (fun () -> 0L) stream

    /// <summary>Creates an array from the given CloudStream.</summary>
    /// <param name="stream">The input CloudStream.</param>
    /// <returns>The result array.</returns>    
    let inline toArray (stream : CloudStream<'T>) : Cloud<'T[]> =
        cloud {
            let! arrayCollector = 
                fold (fun (acc : ArrayCollector<'T>) value -> acc.Add(value); acc)
                    (fun left right -> left.AddRange(right); left) 
                    (fun () -> new ArrayCollector<'T>()) stream 
            return arrayCollector.ToArray()
        }

    /// <summary>Creates a CloudVector from the given CloudStream.</summary>
    /// <param name="stream">The input CloudStream.</param>
    /// <returns>The result CloudVector.</returns>    
    let inline toCloudVector (stream : CloudStream<'T>) : Cloud<CloudVector<'T>> =
        cloud {
            let collectorf = cloud { 
                let results = new List<List<'T>>()
                return 
                  { new Collector<'T, 'T []> with
                    member self.DegreeOfParallelism = stream.DegreeOfParallelism 
                    member self.Iterator() = 
                        let list = new List<'T>()
                        results.Add(list)
                        {   Index = ref -1; 
                            Func = (fun value -> list.Add(value));
                            Cts = new CancellationTokenSource() }
                    member self.Result = 
                        let count = results |> Seq.sumBy (fun list -> list.Count)
                        let values = Array.zeroCreate<'T> count
                        let mutable counter = -1
                        for list in results do
                            for i = 0 to list.Count - 1 do
                                let value = list.[i]
                                counter <- counter + 1
                                values.[counter] <- value
                        values }
            }

            let! vc =
                stream.Apply collectorf 
                    (fun array -> cloud { return! VectorCollector.New(array, maxCloudVectorPartitionSize) }) 
                    (fun left right -> left.Merge(right))
            return! vc.ToCloudVector()
        }
    /// <summary>Applies a key-generating function to each element of the input CloudStream and yields the CloudStream of the given length, ordered by keys.</summary>
    /// <param name="projection">A function to transform items of the input CloudStream into comparable keys.</param>
    /// <param name="stream">The input CloudStream.</param>
    /// <param name="takeCount">The number of elements to return.</param>
    /// <returns>The result CloudStream.</returns>  
    let inline sortBy (projection : 'T -> 'Key) (takeCount : int) (stream : CloudStream<'T>) : CloudStream<'T> = 
        let collectorf = cloud {  
            let results = new List<List<'T>>()
            return 
              { new Collector<'T, List<'Key[] * 'T []>> with
                member self.DegreeOfParallelism = stream.DegreeOfParallelism 
                member self.Iterator() = 
                    let list = new List<'T>()
                    results.Add(list)
                    {   Index = ref -1; 
                        Func = (fun value -> list.Add(value));
                        Cts = new CancellationTokenSource() }
                member self.Result = 
                    let count = results |> Seq.sumBy (fun list -> list.Count)
                    let keys = Array.zeroCreate<'Key> count
                    let values = Array.zeroCreate<'T> count
                    let mutable counter = -1
                    for list in results do
                        for i = 0 to list.Count - 1 do
                            let value = list.[i]
                            counter <- counter + 1
                            keys.[counter] <- projection value
                            values.[counter] <- value
                    Sort.parallelSort Environment.ProcessorCount keys values
                    new List<_>(Seq.singleton
                                    (keys.Take(takeCount).ToArray(), 
                                     values.Take(takeCount).ToArray())) }
        }
        let sortByComp = 
            cloud {
                let! results = stream.Apply collectorf (fun x -> cloud { return x }) (fun left right -> left.AddRange(right); left)
                let result = 
                    let count = results |> Seq.sumBy (fun (keys, _) -> keys.Length)
                    let keys = Array.zeroCreate<'Key> count
                    let values = Array.zeroCreate<'T> count
                    let mutable counter = -1
                    for (keys', values') in results do
                        for i = 0 to keys'.Length - 1 do
                            counter <- counter + 1
                            keys.[counter] <- keys'.[i]
                            values.[counter] <- values'.[i]
                    Sort.parallelSort Environment.ProcessorCount keys values    
                    values.Take(takeCount).ToArray()
                return result
            }
        { new CloudStream<'T> with
            member self.DegreeOfParallelism = stream.DegreeOfParallelism
            member self.Apply<'S, 'R> (collectorf : Cloud<Collector<'T, 'S>>) (projection : 'S -> Cloud<'R>) combiner = 
                cloud {
                    let! result = sortByComp
                    return! (ofArray result).Apply collectorf projection combiner
                }  
        }

<|MERGE_RESOLUTION|>--- conflicted
+++ resolved
@@ -1,5 +1,4 @@
 ﻿namespace MBrace.Streams
-#nowarn "0443"
 #nowarn "0444"
 
 open System
@@ -142,16 +141,14 @@
                                 let! partitions = partitionByLength files 0 0L [] []
 
                                 let result = new ResizeArray<'R>(partitions.Length)
-                                let! resources = Cloud.GetResourceRegistry()
-                                let! ct = Cloud.CancellationToken
+                                let! ctx = Cloud.GetExecutionContext()
                                 for fs in partitions do
                                     let! collector = collectorf
                                     let parStream = 
                                         fs
                                         |> ParStream.ofSeq 
                                         |> ParStream.map (fun file -> CloudFile.Read(file, reader, leaveOpen = true))
-                                        // should not IO be performed asynchronously?
-                                        |> ParStream.map (fun wf -> Cloud.RunSynchronously(wf, resources, ct))
+                                        |> ParStream.map (fun wf -> Cloud.RunSynchronously(wf, ctx.Resources, ctx.CancellationToken))
                                     let collectorResult = parStream.Apply (toParStreamCollector collector)
                                     let! partial = projection collectorResult
                                     result.Add(partial)
@@ -181,13 +178,8 @@
                         match collector.DegreeOfParallelism with
                         | Some n -> cloud { return n }
                         | _ -> getWorkerCount() 
-<<<<<<< HEAD
            
                     let createTask (partitions : CloudSequence<'T> []) useCache (collector : Cloud<Collector<'T, 'S>>)  = 
-=======
-                    
-                    let createTask (partitionId : int) (collector : Cloud<Collector<'T, 'S>>) = 
->>>>>>> 55be61fa
                         cloud {
                             let results = Array.zeroCreate partitions.Length
                             let i = ref 0
@@ -446,19 +438,14 @@
             }
         let reducerf = cloud {
             let dict = new ConcurrentDictionary<'Key, 'State ref>()
-            let! resources = Cloud.GetResourceRegistry()
-<<<<<<< HEAD
+            let! ctx = Cloud.GetExecutionContext()
             return { new Collector<int * VectorCollector<'Key * 'State>,  seq<'Key * 'State>> with
-=======
-            let! ct = Cloud.CancellationToken
-            return { new Collector<int * CloudArray<'Key * 'State>,  seq<'Key * 'State>> with
->>>>>>> 55be61fa
                 member self.DegreeOfParallelism = stream.DegreeOfParallelism 
                 member self.Iterator() = 
                     {   Index = ref -1; 
                         Func =
                             (fun (_, keyValues) ->
-                                let keyValues = Cloud.RunSynchronously(keyValues.ToEnumerable(), resources, ct)
+                                let keyValues = Cloud.RunSynchronously(keyValues.ToEnumerable(), ctx.Resources, ctx.CancellationToken)
                                    
                                 for (key, value) in keyValues do 
                                     let mutable grouping = Unchecked.defaultof<_>
