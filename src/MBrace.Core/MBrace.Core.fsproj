﻿<?xml version="1.0" encoding="utf-8"?>
<Project ToolsVersion="4.0" DefaultTargets="Build" xmlns="http://schemas.microsoft.com/developer/msbuild/2003">
  <Import Project="$(MSBuildExtensionsPath)\$(MSBuildToolsVersion)\Microsoft.Common.props" Condition="Exists('$(MSBuildExtensionsPath)\$(MSBuildToolsVersion)\Microsoft.Common.props')" />
  <PropertyGroup>
    <Configuration Condition=" '$(Configuration)' == '' ">Debug</Configuration>
    <Platform Condition=" '$(Platform)' == '' ">AnyCPU</Platform>
    <SchemaVersion>2.0</SchemaVersion>
    <ProjectGuid>80182c04-6e3c-486a-b3bf-0e617a837105</ProjectGuid>
    <OutputType>Library</OutputType>
    <RootNamespace>MBrace.Cloud</RootNamespace>
    <AssemblyName>MBrace.Core</AssemblyName>
    <TargetFrameworkVersion>v4.5</TargetFrameworkVersion>
    <TargetFSharpCoreVersion>4.3.1.0</TargetFSharpCoreVersion>
    <Name>MBrace.Core</Name>
  </PropertyGroup>
  <PropertyGroup Condition=" '$(Configuration)|$(Platform)' == 'Debug|AnyCPU' ">
    <DebugSymbols>true</DebugSymbols>
    <DebugType>full</DebugType>
    <Optimize>true</Optimize>
    <Tailcalls>true</Tailcalls>
    <OutputPath>..\..\bin\</OutputPath>
    <DefineConstants>TRACE;DEBUG</DefineConstants>
    <WarningLevel>3</WarningLevel>
    <DocumentationFile>..\..\bin\MBrace.Core.XML</DocumentationFile>
    <OtherFlags>--warnon:1182</OtherFlags>
  </PropertyGroup>
  <PropertyGroup Condition=" '$(Configuration)|$(Platform)' == 'Release|AnyCPU' ">
    <DebugType>pdbonly</DebugType>
    <Optimize>true</Optimize>
    <Tailcalls>true</Tailcalls>
    <OutputPath>..\..\bin\</OutputPath>
    <DefineConstants>TRACE</DefineConstants>
    <WarningLevel>5</WarningLevel>
    <DocumentationFile>..\..\bin\MBrace.Core.XML</DocumentationFile>
    <OtherFlags>--warnon:1182</OtherFlags>
  </PropertyGroup>
  <PropertyGroup>
    <MinimumVisualStudioVersion Condition="'$(MinimumVisualStudioVersion)' == ''">11</MinimumVisualStudioVersion>
  </PropertyGroup>
  <Choose>
    <When Condition="'$(VisualStudioVersion)' == '11.0'">
      <PropertyGroup Condition="Exists('$(MSBuildExtensionsPath32)\..\Microsoft SDKs\F#\3.0\Framework\v4.0\Microsoft.FSharp.Targets')">
        <FSharpTargetsPath>$(MSBuildExtensionsPath32)\..\Microsoft SDKs\F#\3.0\Framework\v4.0\Microsoft.FSharp.Targets</FSharpTargetsPath>
      </PropertyGroup>
    </When>
    <Otherwise>
      <PropertyGroup Condition="Exists('$(MSBuildExtensionsPath32)\Microsoft\VisualStudio\v$(VisualStudioVersion)\FSharp\Microsoft.FSharp.Targets')">
        <FSharpTargetsPath>$(MSBuildExtensionsPath32)\Microsoft\VisualStudio\v$(VisualStudioVersion)\FSharp\Microsoft.FSharp.Targets</FSharpTargetsPath>
      </PropertyGroup>
    </Otherwise>
  </Choose>
  <Import Project="$(FSharpTargetsPath)" />
  <!-- To modify your build process, add your task inside one of the targets below and uncomment it. 
       Other similar extension points exist, see Microsoft.Common.targets.
  <Target Name="BeforeBuild">
  </Target>
  <Target Name="AfterBuild">
  </Target>
  -->
  <Import Project="..\..\.paket\paket.targets" />
  <ItemGroup>
    <Compile Include="AssemblyInfo.fs" />
    <Compile Include="Utils\Utils.fs" />
    <Compile Include="Utils\Trampoline.fs" />
    <Compile Include="Utils\ExceptionDispatchInfo.fs" />
    <Compile Include="Utils\TextReaders.fs" />
    <Compile Include="Utils\Enumerable.fs" />
    <Compile Include="Utils\PartialHTTPStream.fs" />
    <Compile Include="Continuation\ResourceRegistry.fs" />
    <Compile Include="Continuation\CancellationToken.fs" />
    <Compile Include="Continuation\ExecutionContext.fs" />
    <Compile Include="Continuation\Cloud.fs" />
    <Compile Include="Continuation\Builders.fs" />
    <Compile Include="Continuation\Continuation.fs" />
    <Compile Include="Distribution\Logging.fs" />
    <Compile Include="Distribution\FaultPolicy.fs" />
    <Compile Include="Distribution\RuntimeTypes.fs" />
    <Compile Include="Distribution\DistributionProvider.fs" />
    <Compile Include="Distribution\Combinators.fs" />
    <Compile Include="Store\Serializer.fs" />
    <Compile Include="Store\CloudFileStore.fs" />
    <Compile Include="Store\CloudCollection.fs" />
    <Compile Include="Store\CloudValue.fs" />
    <Compile Include="Store\CloudAtom.fs" />
    <Compile Include="Store\CloudDictionary.fs" />
    <Compile Include="Store\CloudQueue.fs" />
    <Compile Include="Library\LocalWorkflows.fs" />
    <Compile Include="Library\CloudWorkflows.fs" />
    <Compile Include="Library\CloudCollectionUtils.fs" />
    <Compile Include="Library\PersistedValue.fs" />
    <Compile Include="Library\PersistedSequence.fs" />
    <Compile Include="Library\DomainLocal.fs" />
<<<<<<< HEAD
=======
    <Compile Include="Library\HTTPTextLineSequence.fs" />
    <Compile Include="Client\StoreClient.fs" />
    <Compile Include="Client\LocalRuntime.fs" />
>>>>>>> 2ef9ccaa
    <None Include="paket.template" />
  </ItemGroup>
  <ItemGroup>
    <Reference Include="mscorlib" />
    <Reference Include="FSharp.Core, Version=$(TargetFSharpCoreVersion), Culture=neutral, PublicKeyToken=b03f5f7f11d50a3a">
      <Private>False</Private>
    </Reference>
    <Reference Include="System" />
    <Reference Include="System.Core" />
    <Reference Include="System.Numerics" />
    <Reference Include="System.Runtime.Serialization" />
  </ItemGroup>
</Project><|MERGE_RESOLUTION|>--- conflicted
+++ resolved
@@ -65,7 +65,7 @@
     <Compile Include="Utils\ExceptionDispatchInfo.fs" />
     <Compile Include="Utils\TextReaders.fs" />
     <Compile Include="Utils\Enumerable.fs" />
-    <Compile Include="Utils\PartialHTTPStream.fs" />
+    <Compile Include="Utils\SeekableHTTPStream.fs" />
     <Compile Include="Continuation\ResourceRegistry.fs" />
     <Compile Include="Continuation\CancellationToken.fs" />
     <Compile Include="Continuation\ExecutionContext.fs" />
@@ -90,12 +90,6 @@
     <Compile Include="Library\PersistedValue.fs" />
     <Compile Include="Library\PersistedSequence.fs" />
     <Compile Include="Library\DomainLocal.fs" />
-<<<<<<< HEAD
-=======
-    <Compile Include="Library\HTTPTextLineSequence.fs" />
-    <Compile Include="Client\StoreClient.fs" />
-    <Compile Include="Client\LocalRuntime.fs" />
->>>>>>> 2ef9ccaa
     <None Include="paket.template" />
   </ItemGroup>
   <ItemGroup>
