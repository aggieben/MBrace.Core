--- conflicted
+++ resolved
@@ -9,10 +9,7 @@
 nuget FsCheck
 nuget Unquote
 nuget Vagabond
-<<<<<<< HEAD
-nuget FsPickler.Json
-=======
 nuget Streams
 nuget Streams.CSharp
 nuget Streams
->>>>>>> 94e682c6
+nuget FsPickler.Json